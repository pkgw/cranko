--- conflicted
+++ resolved
@@ -1,12 +1,9 @@
-<<<<<<< HEAD
-=======
-# rc: micro bump
+# cranko 0.9.1 (2021-12-29)
 
 - Fix up the C# support to avoid too-big version numbers in .NET development
   versions, which can only go up to 65534.
 
 
->>>>>>> 3ac5a4f3
 # cranko 0.9.0 (2021-12-28)
 
 - Add basic support for Visual Studio C# projects, based on reading and writing
