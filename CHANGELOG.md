<<<<<<< HEAD
=======
# rc: micro bump

When writing out dependencies for pre-1.0 versions in Cargo.toml files, use a
`>=` expression rather than a caret (`^`). Cargo is actually somewhat looser
than strict semver, which says that before 1.0 nothing is guaranteed to be
compatible with anything, but still says that `0.2` is not compatible with
`^0.1`, which is annoyingly strict for our usage. The greater-than expression is
interpreted more liberally.


>>>>>>> fcf91021
# cranko 0.6.0 (2021-06-03)

- Add the `cranko show tctag` command. It's a bit silly, but should be convenient.


# cranko 0.5.0 (2021-04-03)

- Add the `cranko log` command
- Ignore merge commits when analyzing the repo history. These usually don't
  provide any extra value.


# cranko 0.4.3 (2021-01-22)

- No code changes; just adding the new YouTube video to the book index page.


# cranko 0.4.2 (2021-01-15)

- Have `cranko stage` honor `--force` in the intuitive way for projects with no
  detect modifications since last release.


# cranko 0.4.1 (2021-01-12)

Fix `apply-versions` for some bootstrapped projects. Due to an oversight, if you
were making the first release of a project that had a bootstrap version assigned
in repo in which other projects had previously been released, the bootstrap
version would be ignored, resulting in an incorrect version assignment. This has
been remedied.


# cranko 0.4.0 (2021-01-07)

Add the command `cranko npm lerna-workaround`. This will temporarily rewrite the
internal version requirements of your NPM projects to exactly match the current
versions of each project in the repo — which seems to be necessary in order for
Lerna to properly understand a repo's internal dependency structure.

The idea is that you can create your release commit, apply these changes, run
your Lerna-based NPM scripts, and then `git restore` to get back to project
files with proper version requirements. Since the internal version requirements
in `package.json` are the only things that are changing, I think this will be a
good-enough workflow.

I don't understand Lerna very well so it's possible that there's a better
solution, but from what I've seen its scheme doesn't play well with Cranko's so
there's only so much we can do.


# cranko 0.3.6 (2021-01-07)

Fix preservation of unreleased changelogs. If you had a monorepo, an oversight
would mean that during the release workflow, the changelogs of unreleased
projects on the release branch would be reset to whatever was on the main
branch. This would erase their changelog contents since the main branch
changelog can just be a placeholder in the Cranko workflow.

Now, the `release-workflow apply-versions` step will copy over the
release-branch changelogs of unreleased projects, so that they will be preserved
unchanged when `release-workflow commit` updates the release branch. In the
typical case that the release workflow process is automated and commits all
outstanding changes to the working tree, this will transparently fix the issue.

If this mistake caused the release changelog of one of your projects to be
overwritten on the release branch, the `cranko stage` command will fail to
populate the project's changelog history during its next release. To fix the
problem, all you have to do is manually re-add the history before running
`cranko confirm`. You can obtain the most recent changelog with the command `git
show $PROJECT_LAST_RELEASE_TAG:$PROJECT_CHANGELOG_PATH`, e.g. `git show
mymodule@1.2.3:mymodule/CHANGELOG.md`.

# cranko 0.3.5 (2021-01-04)

- Allow projects that aren't being released to have "improper" internal
  dependencies in `cranko confirm` and `cranko release-workflow apply-versions`.
  Here, "improper" means that if the project was published, the version
  requirements for its internal dependencies would be incorrect or
  unsatisfiable. Cranko's release model already allowed this in some cases, but
  now it is more widely tolerated. For instance, if you have a monorepo with a
  project A that depends on B and requires a new release of it, you weren't able
  to release B on its own. Now you can.
- Fix `cranko release-workflow commit` for new, unreleased projects. Previously,
  if you added a new project and made a release of a different project, the new
  project would be logged in the release information of the `release` branch.
  But this would make it appear that the new project had actually been released.
  Now, the creation of the release commit info takes into account whether the
  project has been released, or is being released, or not.
- Run `cargo update` to update dependencies.
- Make the code clippy-compliant and add a `cargo clippy` check to the CI.

# cranko 0.3.4 (2020-11-17)

- Document the Python support introduced in 0.3.0, now that it’s had time to
  settle down a little bit.
- No code changes.

# cranko 0.3.3 (2020-10-18)

- Escape most illegal characters when creating Git tag names. Not all illegal
  tags are detected.

# cranko 0.3.2 (2020-10-17)

- Use `.dev` codes for developer codes in PEP440 versions, not `local_identifier`
- Make sure to add a final newline to rewritten `package.json` files
- Python packages can now express cross-system internal dependencies. This
  feature is needed for [pywwt](https://pywwt.readthedocs.io).
- Internal refactorings in support of the above

# cranko 0.3.1 (2020-10-17)

- Python: fix version rewriting when the version is expressed as a tuple

# cranko 0.3.0 (2020-09-28)

- Add a first cut at Python support. Not yet documented or really well tested,
  but let's put out a release so that we can see how it works in CI/CD.

# cranko 0.2.3 (2020-09-24)

- Add some colorful highlighting for `cranko status`
- Add a Concepts reference section and Azure Pipelines integration
  recommendations to the book.
- Have logging fall back to basic stdio if the color-logger doesn't work

# cranko 0.2.2 (2020-09-23)

- No code changes, but update the documentation for the NPM support.

# cranko 0.2.1 (2020-09-23)

- Add `npm install-token` (still not yet documented).

# cranko 0.2.0 (2020-09-23)

- Add a first cut at NPM support.
- Not yet documented or really well tested, but let's put out a release so that
  we can see how it works in CI/CD.

# cranko 0.1.0 (2020-09-20)

- Add `cranko bootstrap` to help people bootstrap Cranko usage in pre-existing
  repositories. I think it should work? In order to give people sensible
  behavior, we add a `bootstrap.toml` file that lets us record "prehistory"
  versions, and also implement a "manual" mode for specifying version
  requirements of internal dependencies so that we can grandfather in whateve
  folks had before.

# cranko 0.0.27 (2020-09-17)

- Start working on the configuration framework, with a per-repository file at
  `.config/cranko/config.toml`. Only a few demonstration options are available
  as of yet.
- Replace the first-draft error handling with what I hope is a better design.
  Still need to go back and start adding helpful context everywhere. Seems like
  a helper macro could potentially be useful.
- Fix some more problems in the CI/CD deployment pipeline.

# cranko 0.0.26 (2020-09-08)

- Fix `cranko stage` when no previous changelog is in the history
- See if we can parallelize deployment tasks in the CI pipeline.

# cranko 0.0.25 (2020-09-07)

- Add `cranko ci-util env-to-file`
- Make the "unsatisfied internal dependency" error message slightly more
  informative.

# cranko 0.0.24 (2020-09-07)

- Add a `--by-tag` mode to `cranko github upload-artifacts`

# cranko 0.0.23 (2020-09-06)

- Add `github create-custom-release` and `github delete-release`. These
  utilities will help with the Tectonic `continuous` release, which I want to
  maintain. But it's important to note that the intent is that in most cases
  you'll want to create releases with `github create-releases` —
  `create-custom-release` is a more specialized tool. And of course, in most
  cases you shouldn't be deleting releases.

# cranko 0.0.22 (2020-09-06)

- Add `cranko show if-released`
- ci: fix Crates.io publishing, hopefully?

# cranko 0.0.21 (2020-09-06)

- No code changes.
- ci: first publication to Crates.io. Hopefully.

# cranko 0.0.20 (2020-09-04)

- Attempt to fix `cranko cargo package-released-binaries` when using the `cross`
  tool in the presence of subprojects. We need to pass a `--package` argument to
  the tool, rather than starting it in a different directory, due to various
  assumptions that get broken when we do the latter.

# cranko 0.0.19 (2020-09-04)

- Try to provide more error context in `cranko cargo package-released-binaries`.

# cranko 0.0.18 (2020-09-03)

- Get `cargo package-released-binaries` working with `cross` by adding
  `--command-name` and `--reroot` options. Definitely hacky, but whatcha gonna
  do.
- With the above in hand, start providing sample prebuilt binaries for
  `aarch64-unknown-linux-gnu` and `powerpc64le-unknown-linux-gnu` as a proof of
  concept. These have not actually been tested in practice, though.

# cranko 0.0.17 (2020-09-01)

- cargo: take the "v" out of the binary package name template -- fixes the
  one-liner installers
- ci: minor tidying

# cranko 0.0.16 (2020-09-01)

- Add `cranko cargo package-released-binaries`
- Refactor CI infrastructure and use the above new command.
- Yet more tuning of the execution-environment code, unbreaking it on pull
  requests and in other contexts.

# cranko 0.0.15 (2020-09-01)

- Oops! Fix the release process when only a subset of packages are being
  released.
- Add a `cargo foreach-released` subcommand
- Tidy up project-graph querying framework and add more features.

# cranko 0.0.14 (2020-08-31)

- Make `--force` actually work for `cranko stage` and `cranko confirm`
- book: a first pass of edits and tidying
- Tidy up some internals that "shouldn't" affect the release pipeline, but I
  want to push a release through to verify that.

# cranko 0.0.13 (2020-08-29)

- Add a bunch of content to the book. (I should start releasing this as project
  separate from the `cranko` crate, but the infrastructure isn’t quite there yet
  …)
- ci: move Windows/GNU to stable instead of nightly

# cranko 0.0.12 (2020-08-28)

- Start working on the book, and wire it up to the GitHub pages site.

# cranko 0.0.10 (2020-08-28)

- Add a draft Windows Powershell install script for CI.

# cranko 0.0.9 (2020-08-27)

- Rename `create-release` to `create-releases`. Still getting into the mindset
  of vectorizing over projects.
- Have `create-releases` be picky about its execution environment. It should
  only be run on a checkout of `release` triggered by an update to `rc`.

# cranko 0.0.8 (2020-08-27)

- Add the "force X.Y.Z" version-bump scheme

# cranko 0.0.7 (2020-08-27)

- Add `cranko git-util reboot-branch`
- Start working on stubbing out a GitHub Pages site to host instant-install
  commands for use in CI pipelines. If I've done this right, this release should
  demonstrate the basic workflow.

# cranko 0.0.6 (2020-08-26)

- Try to get internal dependencies working. The most very basic tests don't
  crash. The code feels quite messy.

# cranko 0.0.5 (2020-08-23)

- Add `github install-credential-helper` and hidden support command `github
  _credential-helper`; this release will help check whether they actually work!

# cranko 0.0.4 (2020-08-23)

- Fix up the analysis of release histories to work properly when projects are not
  all released in lockstep. (I hope. Not yet tested.)
- Fix up checking for repository dirtiness in the stage/confirm workflow: modified
  changelogs should be ignore.
- Lots of general polish to the stage/confirm UX
- Infrastructure: try to simplify/clarify CI pipeline logic with conditionals on
  template parameters

# cranko 0.0.3 (2020-08-22)

- Split `apply` into two separate steps, subcommands of a new `release-workflow`
  command along with `tag`.

# cranko 0.0.2 (2020-08-22)

- Add `github` subcommand with some useful utilities
- Wire those up in the Cranko CI/CD pipeline
- Add logging infrastructure and start making the CLI UI nicer
- Work on adding a few more consistency checks
- Fix changelog updating scheme

# Version 0.0.1 (2020-08-19)

Attempt to publish 0.0.1!<|MERGE_RESOLUTION|>--- conflicted
+++ resolved
@@ -1,6 +1,4 @@
-<<<<<<< HEAD
-=======
-# rc: micro bump
+# cranko 0.6.1 (2021-06-03)
 
 When writing out dependencies for pre-1.0 versions in Cargo.toml files, use a
 `>=` expression rather than a caret (`^`). Cargo is actually somewhat looser
@@ -10,7 +8,6 @@
 interpreted more liberally.
 
 
->>>>>>> fcf91021
 # cranko 0.6.0 (2021-06-03)
 
 - Add the `cranko show tctag` command. It's a bit silly, but should be convenient.
