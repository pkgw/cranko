<<<<<<< HEAD
=======
# rc: minor bump

- Add the ability to ignore projects discovered during the autodetection phase.
  Specifically, the `.config/cranko/config.toml` file now supports a
  `projects.$qname.ignore = true` key that does this, [as documented in the
  book][docs]. The ignoring is done in the central configuration file in case
  the autodetected project file is something vendored that you can’t or don’t
  want to modify.

[docs]: https://pkgw.github.io/cranko/book/latest/configuration/


>>>>>>> 6050820e
# cranko 0.10.3 (2022-01-14)

No code changes since 0.10.2. Issuing a rebuilt release since the Cranko binary
isn't running on Azure pipelines right now, and I'm wondering if it's an issue
having to do with either the latest version of Rust (1.58) or an update to the
Azure MacOS infrastructure. Either way, it's cheap to make a release, so let's
see if it fixes anything.


# cranko 0.10.2 (2022-01-06)

- Tackle an important `.vdproj` bug. In MSI installers, the `ProductCode` and
  `PackageCode` UUIDs have important semantics that affect the continuity of
  packages across versions. In particular, no two non-identical installers should
  have the same `PackageCode`. So when we rewrite a `.vdproj` file, we need to
  change these fields as well. The current behavior is to generate a new UUID
  on-the-fly and use it to rewrite both the `ProductCode` and `PackageCode`, which
  by my read is a valid, conservative approach. It would be better to have
  the Cranko user provide Cranko with the information needed to allow a bit more
  flexibility, but we'll see how far we can go with this support.

# cranko 0.10.1 (2022-01-04)

- Bugfix `.vdproj` rewriting: the rewritten file should contain only the first
  three terms of the project version. The "revision" isn't supported.


# cranko 0.10.0 (2022-01-04)

- Cranko will now detect `.vdproj` files (Visual Studio setup/installer projects)
  and try to associate them with C# `.csproj` projects. When that can be done, it
  will update the ProductVersion in the installer to track the associated project.
- When rewriting files on Windows, Cranko will now emit them with CRLF line endings.
  Note that this is done unconditionally, without checking the line endings on
  the original file. Before, line endings were unconditionally LF-only on all
  platforms, generating large Git diffs on Windows in standard use cases.


# cranko 0.9.1 (2021-12-29)

- Fix up the C# support to avoid too-big version numbers in .NET development
  versions, which can only go up to 65534.


# cranko 0.9.0 (2021-12-28)

- Add basic support for Visual Studio C# projects, based on reading and writing
  `AssemblyInfo.cs` files. It's quite simplistic but should meet my particular
  need.
- Fix a crash in `cranko confirm` when internal deps are missing (#24).


# cranko 0.8.0 (2021-09-25)

- Add [`cranko diff`], analogous to `git diff` but diffing against the most recent
  release of a project
- Add [`cranko show toposort`] to print out the list of projects in a repo in a
  topologically-sorted order, with regards to intra-repo dependencies.

[`cranko diff`]: https://pkgw.github.io/cranko/book/latest/commands/dev/diff.html
[`cranko show toposort`]: https://pkgw.github.io/cranko/book/latest/commands/util/show.html#cranko-show-toposort


# cranko 0.6.1 (2021-06-03)

When writing out dependencies for pre-1.0 versions in Cargo.toml files, use a
`>=` expression rather than a caret (`^`). Cargo is actually somewhat looser
than strict semver, which says that before 1.0 nothing is guaranteed to be
compatible with anything, but still says that `0.2` is not compatible with
`^0.1`, which is annoyingly strict for our usage. The greater-than expression is
interpreted more liberally.


# cranko 0.6.0 (2021-06-03)

- Add the `cranko show tctag` command. It's a bit silly, but should be convenient.


# cranko 0.5.0 (2021-04-03)

- Add the `cranko log` command
- Ignore merge commits when analyzing the repo history. These usually don't
  provide any extra value.


# cranko 0.4.3 (2021-01-22)

- No code changes; just adding the new YouTube video to the book index page.


# cranko 0.4.2 (2021-01-15)

- Have `cranko stage` honor `--force` in the intuitive way for projects with no
  detected modifications since last release.


# cranko 0.4.1 (2021-01-12)

Fix `apply-versions` for some bootstrapped projects. Due to an oversight, if you
were making the first release of a project that had a bootstrap version assigned
in repo in which other projects had previously been released, the bootstrap
version would be ignored, resulting in an incorrect version assignment. This has
been remedied.


# cranko 0.4.0 (2021-01-07)

Add the command `cranko npm lerna-workaround`. This will temporarily rewrite the
internal version requirements of your NPM projects to exactly match the current
versions of each project in the repo — which seems to be necessary in order for
Lerna to properly understand a repo's internal dependency structure.

The idea is that you can create your release commit, apply these changes, run
your Lerna-based NPM scripts, and then `git restore` to get back to project
files with proper version requirements. Since the internal version requirements
in `package.json` are the only things that are changing, I think this will be a
good-enough workflow.

I don't understand Lerna very well so it's possible that there's a better
solution, but from what I've seen its scheme doesn't play well with Cranko's so
there's only so much we can do.


# cranko 0.3.6 (2021-01-07)

Fix preservation of unreleased changelogs. If you had a monorepo, an oversight
would mean that during the release workflow, the changelogs of unreleased
projects on the release branch would be reset to whatever was on the main
branch. This would erase their changelog contents since the main branch
changelog can just be a placeholder in the Cranko workflow.

Now, the `release-workflow apply-versions` step will copy over the
release-branch changelogs of unreleased projects, so that they will be preserved
unchanged when `release-workflow commit` updates the release branch. In the
typical case that the release workflow process is automated and commits all
outstanding changes to the working tree, this will transparently fix the issue.

If this mistake caused the release changelog of one of your projects to be
overwritten on the release branch, the `cranko stage` command will fail to
populate the project's changelog history during its next release. To fix the
problem, all you have to do is manually re-add the history before running
`cranko confirm`. You can obtain the most recent changelog with the command `git
show $PROJECT_LAST_RELEASE_TAG:$PROJECT_CHANGELOG_PATH`, e.g. `git show
mymodule@1.2.3:mymodule/CHANGELOG.md`.

# cranko 0.3.5 (2021-01-04)

- Allow projects that aren't being released to have "improper" internal
  dependencies in `cranko confirm` and `cranko release-workflow apply-versions`.
  Here, "improper" means that if the project was published, the version
  requirements for its internal dependencies would be incorrect or
  unsatisfiable. Cranko's release model already allowed this in some cases, but
  now it is more widely tolerated. For instance, if you have a monorepo with a
  project A that depends on B and requires a new release of it, you weren't able
  to release B on its own. Now you can.
- Fix `cranko release-workflow commit` for new, unreleased projects. Previously,
  if you added a new project and made a release of a different project, the new
  project would be logged in the release information of the `release` branch.
  But this would make it appear that the new project had actually been released.
  Now, the creation of the release commit info takes into account whether the
  project has been released, or is being released, or not.
- Run `cargo update` to update dependencies.
- Make the code clippy-compliant and add a `cargo clippy` check to the CI.

# cranko 0.3.4 (2020-11-17)

- Document the Python support introduced in 0.3.0, now that it’s had time to
  settle down a little bit.
- No code changes.

# cranko 0.3.3 (2020-10-18)

- Escape most illegal characters when creating Git tag names. Not all illegal
  tags are detected.

# cranko 0.3.2 (2020-10-17)

- Use `.dev` codes for developer codes in PEP440 versions, not `local_identifier`
- Make sure to add a final newline to rewritten `package.json` files
- Python packages can now express cross-system internal dependencies. This
  feature is needed for [pywwt](https://pywwt.readthedocs.io).
- Internal refactorings in support of the above

# cranko 0.3.1 (2020-10-17)

- Python: fix version rewriting when the version is expressed as a tuple

# cranko 0.3.0 (2020-09-28)

- Add a first cut at Python support. Not yet documented or really well tested,
  but let's put out a release so that we can see how it works in CI/CD.

# cranko 0.2.3 (2020-09-24)

- Add some colorful highlighting for `cranko status`
- Add a Concepts reference section and Azure Pipelines integration
  recommendations to the book.
- Have logging fall back to basic stdio if the color-logger doesn't work

# cranko 0.2.2 (2020-09-23)

- No code changes, but update the documentation for the NPM support.

# cranko 0.2.1 (2020-09-23)

- Add `npm install-token` (still not yet documented).

# cranko 0.2.0 (2020-09-23)

- Add a first cut at NPM support.
- Not yet documented or really well tested, but let's put out a release so that
  we can see how it works in CI/CD.

# cranko 0.1.0 (2020-09-20)

- Add `cranko bootstrap` to help people bootstrap Cranko usage in pre-existing
  repositories. I think it should work? In order to give people sensible
  behavior, we add a `bootstrap.toml` file that lets us record "prehistory"
  versions, and also implement a "manual" mode for specifying version
  requirements of internal dependencies so that we can grandfather in whateve
  folks had before.

# cranko 0.0.27 (2020-09-17)

- Start working on the configuration framework, with a per-repository file at
  `.config/cranko/config.toml`. Only a few demonstration options are available
  as of yet.
- Replace the first-draft error handling with what I hope is a better design.
  Still need to go back and start adding helpful context everywhere. Seems like
  a helper macro could potentially be useful.
- Fix some more problems in the CI/CD deployment pipeline.

# cranko 0.0.26 (2020-09-08)

- Fix `cranko stage` when no previous changelog is in the history
- See if we can parallelize deployment tasks in the CI pipeline.

# cranko 0.0.25 (2020-09-07)

- Add `cranko ci-util env-to-file`
- Make the "unsatisfied internal dependency" error message slightly more
  informative.

# cranko 0.0.24 (2020-09-07)

- Add a `--by-tag` mode to `cranko github upload-artifacts`

# cranko 0.0.23 (2020-09-06)

- Add `github create-custom-release` and `github delete-release`. These
  utilities will help with the Tectonic `continuous` release, which I want to
  maintain. But it's important to note that the intent is that in most cases
  you'll want to create releases with `github create-releases` —
  `create-custom-release` is a more specialized tool. And of course, in most
  cases you shouldn't be deleting releases.

# cranko 0.0.22 (2020-09-06)

- Add `cranko show if-released`
- ci: fix Crates.io publishing, hopefully?

# cranko 0.0.21 (2020-09-06)

- No code changes.
- ci: first publication to Crates.io. Hopefully.

# cranko 0.0.20 (2020-09-04)

- Attempt to fix `cranko cargo package-released-binaries` when using the `cross`
  tool in the presence of subprojects. We need to pass a `--package` argument to
  the tool, rather than starting it in a different directory, due to various
  assumptions that get broken when we do the latter.

# cranko 0.0.19 (2020-09-04)

- Try to provide more error context in `cranko cargo package-released-binaries`.

# cranko 0.0.18 (2020-09-03)

- Get `cargo package-released-binaries` working with `cross` by adding
  `--command-name` and `--reroot` options. Definitely hacky, but whatcha gonna
  do.
- With the above in hand, start providing sample prebuilt binaries for
  `aarch64-unknown-linux-gnu` and `powerpc64le-unknown-linux-gnu` as a proof of
  concept. These have not actually been tested in practice, though.

# cranko 0.0.17 (2020-09-01)

- cargo: take the "v" out of the binary package name template -- fixes the
  one-liner installers
- ci: minor tidying

# cranko 0.0.16 (2020-09-01)

- Add `cranko cargo package-released-binaries`
- Refactor CI infrastructure and use the above new command.
- Yet more tuning of the execution-environment code, unbreaking it on pull
  requests and in other contexts.

# cranko 0.0.15 (2020-09-01)

- Oops! Fix the release process when only a subset of packages are being
  released.
- Add a `cargo foreach-released` subcommand
- Tidy up project-graph querying framework and add more features.

# cranko 0.0.14 (2020-08-31)

- Make `--force` actually work for `cranko stage` and `cranko confirm`
- book: a first pass of edits and tidying
- Tidy up some internals that "shouldn't" affect the release pipeline, but I
  want to push a release through to verify that.

# cranko 0.0.13 (2020-08-29)

- Add a bunch of content to the book. (I should start releasing this as project
  separate from the `cranko` crate, but the infrastructure isn’t quite there yet
  …)
- ci: move Windows/GNU to stable instead of nightly

# cranko 0.0.12 (2020-08-28)

- Start working on the book, and wire it up to the GitHub pages site.

# cranko 0.0.10 (2020-08-28)

- Add a draft Windows Powershell install script for CI.

# cranko 0.0.9 (2020-08-27)

- Rename `create-release` to `create-releases`. Still getting into the mindset
  of vectorizing over projects.
- Have `create-releases` be picky about its execution environment. It should
  only be run on a checkout of `release` triggered by an update to `rc`.

# cranko 0.0.8 (2020-08-27)

- Add the "force X.Y.Z" version-bump scheme

# cranko 0.0.7 (2020-08-27)

- Add `cranko git-util reboot-branch`
- Start working on stubbing out a GitHub Pages site to host instant-install
  commands for use in CI pipelines. If I've done this right, this release should
  demonstrate the basic workflow.

# cranko 0.0.6 (2020-08-26)

- Try to get internal dependencies working. The most very basic tests don't
  crash. The code feels quite messy.

# cranko 0.0.5 (2020-08-23)

- Add `github install-credential-helper` and hidden support command `github
  _credential-helper`; this release will help check whether they actually work!

# cranko 0.0.4 (2020-08-23)

- Fix up the analysis of release histories to work properly when projects are not
  all released in lockstep. (I hope. Not yet tested.)
- Fix up checking for repository dirtiness in the stage/confirm workflow: modified
  changelogs should be ignore.
- Lots of general polish to the stage/confirm UX
- Infrastructure: try to simplify/clarify CI pipeline logic with conditionals on
  template parameters

# cranko 0.0.3 (2020-08-22)

- Split `apply` into two separate steps, subcommands of a new `release-workflow`
  command along with `tag`.

# cranko 0.0.2 (2020-08-22)

- Add `github` subcommand with some useful utilities
- Wire those up in the Cranko CI/CD pipeline
- Add logging infrastructure and start making the CLI UI nicer
- Work on adding a few more consistency checks
- Fix changelog updating scheme

# Version 0.0.1 (2020-08-19)

Attempt to publish 0.0.1!<|MERGE_RESOLUTION|>--- conflicted
+++ resolved
@@ -1,6 +1,4 @@
-<<<<<<< HEAD
-=======
-# rc: minor bump
+# cranko 0.11.0 (2022-04-04)
 
 - Add the ability to ignore projects discovered during the autodetection phase.
   Specifically, the `.config/cranko/config.toml` file now supports a
@@ -12,7 +10,6 @@
 [docs]: https://pkgw.github.io/cranko/book/latest/configuration/
 
 
->>>>>>> 6050820e
 # cranko 0.10.3 (2022-01-14)
 
 No code changes since 0.10.2. Issuing a rebuilt release since the Cranko binary
