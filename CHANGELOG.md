<<<<<<< HEAD
=======
# rc: micro bump

- Bugfix `.vdproj` rewriting: the rewritten file should contain only the first
  three terms of the project version. The "revision" isn't supported.


>>>>>>> 940b7a1a
# cranko 0.10.0 (2022-01-04)

- Cranko will now detect `.vdproj` files (Visual Studio setup/installer projects)
  and try to associate them with C# `.csproj` projects. When that can be done, it
  will update the ProductVersion in the installer to track the associated project.
- When rewriting files on Windows, Cranko will now emit them with CRLF line endings.
  Note that this is done unconditionally, without checking the line endings on
  the original file. Before, line endings were unconditionally LF-only on all
  platforms, generating large Git diffs on Windows in standard use cases.


# cranko 0.9.1 (2021-12-29)

- Fix up the C# support to avoid too-big version numbers in .NET development
  versions, which can only go up to 65534.


# cranko 0.9.0 (2021-12-28)

- Add basic support for Visual Studio C# projects, based on reading and writing
  `AssemblyInfo.cs` files. It's quite simplistic but should meet my particular
  need.
- Fix a crash in `cranko confirm` when internal deps are missing (#24).


# cranko 0.8.0 (2021-09-25)

- Add [`cranko diff`], analogous to `git diff` but diffing against the most recent
  release of a project
- Add [`cranko show toposort`] to print out the list of projects in a repo in a
  topologically-sorted order, with regards to intra-repo dependencies.

[`cranko diff`]: https://pkgw.github.io/cranko/book/latest/commands/dev/diff.html
[`cranko show toposort`]: https://pkgw.github.io/cranko/book/latest/commands/util/show.html#cranko-show-toposort


# cranko 0.6.1 (2021-06-03)

When writing out dependencies for pre-1.0 versions in Cargo.toml files, use a
`>=` expression rather than a caret (`^`). Cargo is actually somewhat looser
than strict semver, which says that before 1.0 nothing is guaranteed to be
compatible with anything, but still says that `0.2` is not compatible with
`^0.1`, which is annoyingly strict for our usage. The greater-than expression is
interpreted more liberally.


# cranko 0.6.0 (2021-06-03)

- Add the `cranko show tctag` command. It's a bit silly, but should be convenient.


# cranko 0.5.0 (2021-04-03)

- Add the `cranko log` command
- Ignore merge commits when analyzing the repo history. These usually don't
  provide any extra value.


# cranko 0.4.3 (2021-01-22)

- No code changes; just adding the new YouTube video to the book index page.


# cranko 0.4.2 (2021-01-15)

- Have `cranko stage` honor `--force` in the intuitive way for projects with no
  detected modifications since last release.


# cranko 0.4.1 (2021-01-12)

Fix `apply-versions` for some bootstrapped projects. Due to an oversight, if you
were making the first release of a project that had a bootstrap version assigned
in repo in which other projects had previously been released, the bootstrap
version would be ignored, resulting in an incorrect version assignment. This has
been remedied.


# cranko 0.4.0 (2021-01-07)

Add the command `cranko npm lerna-workaround`. This will temporarily rewrite the
internal version requirements of your NPM projects to exactly match the current
versions of each project in the repo — which seems to be necessary in order for
Lerna to properly understand a repo's internal dependency structure.

The idea is that you can create your release commit, apply these changes, run
your Lerna-based NPM scripts, and then `git restore` to get back to project
files with proper version requirements. Since the internal version requirements
in `package.json` are the only things that are changing, I think this will be a
good-enough workflow.

I don't understand Lerna very well so it's possible that there's a better
solution, but from what I've seen its scheme doesn't play well with Cranko's so
there's only so much we can do.


# cranko 0.3.6 (2021-01-07)

Fix preservation of unreleased changelogs. If you had a monorepo, an oversight
would mean that during the release workflow, the changelogs of unreleased
projects on the release branch would be reset to whatever was on the main
branch. This would erase their changelog contents since the main branch
changelog can just be a placeholder in the Cranko workflow.

Now, the `release-workflow apply-versions` step will copy over the
release-branch changelogs of unreleased projects, so that they will be preserved
unchanged when `release-workflow commit` updates the release branch. In the
typical case that the release workflow process is automated and commits all
outstanding changes to the working tree, this will transparently fix the issue.

If this mistake caused the release changelog of one of your projects to be
overwritten on the release branch, the `cranko stage` command will fail to
populate the project's changelog history during its next release. To fix the
problem, all you have to do is manually re-add the history before running
`cranko confirm`. You can obtain the most recent changelog with the command `git
show $PROJECT_LAST_RELEASE_TAG:$PROJECT_CHANGELOG_PATH`, e.g. `git show
mymodule@1.2.3:mymodule/CHANGELOG.md`.

# cranko 0.3.5 (2021-01-04)

- Allow projects that aren't being released to have "improper" internal
  dependencies in `cranko confirm` and `cranko release-workflow apply-versions`.
  Here, "improper" means that if the project was published, the version
  requirements for its internal dependencies would be incorrect or
  unsatisfiable. Cranko's release model already allowed this in some cases, but
  now it is more widely tolerated. For instance, if you have a monorepo with a
  project A that depends on B and requires a new release of it, you weren't able
  to release B on its own. Now you can.
- Fix `cranko release-workflow commit` for new, unreleased projects. Previously,
  if you added a new project and made a release of a different project, the new
  project would be logged in the release information of the `release` branch.
  But this would make it appear that the new project had actually been released.
  Now, the creation of the release commit info takes into account whether the
  project has been released, or is being released, or not.
- Run `cargo update` to update dependencies.
- Make the code clippy-compliant and add a `cargo clippy` check to the CI.

# cranko 0.3.4 (2020-11-17)

- Document the Python support introduced in 0.3.0, now that it’s had time to
  settle down a little bit.
- No code changes.

# cranko 0.3.3 (2020-10-18)

- Escape most illegal characters when creating Git tag names. Not all illegal
  tags are detected.

# cranko 0.3.2 (2020-10-17)

- Use `.dev` codes for developer codes in PEP440 versions, not `local_identifier`
- Make sure to add a final newline to rewritten `package.json` files
- Python packages can now express cross-system internal dependencies. This
  feature is needed for [pywwt](https://pywwt.readthedocs.io).
- Internal refactorings in support of the above

# cranko 0.3.1 (2020-10-17)

- Python: fix version rewriting when the version is expressed as a tuple

# cranko 0.3.0 (2020-09-28)

- Add a first cut at Python support. Not yet documented or really well tested,
  but let's put out a release so that we can see how it works in CI/CD.

# cranko 0.2.3 (2020-09-24)

- Add some colorful highlighting for `cranko status`
- Add a Concepts reference section and Azure Pipelines integration
  recommendations to the book.
- Have logging fall back to basic stdio if the color-logger doesn't work

# cranko 0.2.2 (2020-09-23)

- No code changes, but update the documentation for the NPM support.

# cranko 0.2.1 (2020-09-23)

- Add `npm install-token` (still not yet documented).

# cranko 0.2.0 (2020-09-23)

- Add a first cut at NPM support.
- Not yet documented or really well tested, but let's put out a release so that
  we can see how it works in CI/CD.

# cranko 0.1.0 (2020-09-20)

- Add `cranko bootstrap` to help people bootstrap Cranko usage in pre-existing
  repositories. I think it should work? In order to give people sensible
  behavior, we add a `bootstrap.toml` file that lets us record "prehistory"
  versions, and also implement a "manual" mode for specifying version
  requirements of internal dependencies so that we can grandfather in whateve
  folks had before.

# cranko 0.0.27 (2020-09-17)

- Start working on the configuration framework, with a per-repository file at
  `.config/cranko/config.toml`. Only a few demonstration options are available
  as of yet.
- Replace the first-draft error handling with what I hope is a better design.
  Still need to go back and start adding helpful context everywhere. Seems like
  a helper macro could potentially be useful.
- Fix some more problems in the CI/CD deployment pipeline.

# cranko 0.0.26 (2020-09-08)

- Fix `cranko stage` when no previous changelog is in the history
- See if we can parallelize deployment tasks in the CI pipeline.

# cranko 0.0.25 (2020-09-07)

- Add `cranko ci-util env-to-file`
- Make the "unsatisfied internal dependency" error message slightly more
  informative.

# cranko 0.0.24 (2020-09-07)

- Add a `--by-tag` mode to `cranko github upload-artifacts`

# cranko 0.0.23 (2020-09-06)

- Add `github create-custom-release` and `github delete-release`. These
  utilities will help with the Tectonic `continuous` release, which I want to
  maintain. But it's important to note that the intent is that in most cases
  you'll want to create releases with `github create-releases` —
  `create-custom-release` is a more specialized tool. And of course, in most
  cases you shouldn't be deleting releases.

# cranko 0.0.22 (2020-09-06)

- Add `cranko show if-released`
- ci: fix Crates.io publishing, hopefully?

# cranko 0.0.21 (2020-09-06)

- No code changes.
- ci: first publication to Crates.io. Hopefully.

# cranko 0.0.20 (2020-09-04)

- Attempt to fix `cranko cargo package-released-binaries` when using the `cross`
  tool in the presence of subprojects. We need to pass a `--package` argument to
  the tool, rather than starting it in a different directory, due to various
  assumptions that get broken when we do the latter.

# cranko 0.0.19 (2020-09-04)

- Try to provide more error context in `cranko cargo package-released-binaries`.

# cranko 0.0.18 (2020-09-03)

- Get `cargo package-released-binaries` working with `cross` by adding
  `--command-name` and `--reroot` options. Definitely hacky, but whatcha gonna
  do.
- With the above in hand, start providing sample prebuilt binaries for
  `aarch64-unknown-linux-gnu` and `powerpc64le-unknown-linux-gnu` as a proof of
  concept. These have not actually been tested in practice, though.

# cranko 0.0.17 (2020-09-01)

- cargo: take the "v" out of the binary package name template -- fixes the
  one-liner installers
- ci: minor tidying

# cranko 0.0.16 (2020-09-01)

- Add `cranko cargo package-released-binaries`
- Refactor CI infrastructure and use the above new command.
- Yet more tuning of the execution-environment code, unbreaking it on pull
  requests and in other contexts.

# cranko 0.0.15 (2020-09-01)

- Oops! Fix the release process when only a subset of packages are being
  released.
- Add a `cargo foreach-released` subcommand
- Tidy up project-graph querying framework and add more features.

# cranko 0.0.14 (2020-08-31)

- Make `--force` actually work for `cranko stage` and `cranko confirm`
- book: a first pass of edits and tidying
- Tidy up some internals that "shouldn't" affect the release pipeline, but I
  want to push a release through to verify that.

# cranko 0.0.13 (2020-08-29)

- Add a bunch of content to the book. (I should start releasing this as project
  separate from the `cranko` crate, but the infrastructure isn’t quite there yet
  …)
- ci: move Windows/GNU to stable instead of nightly

# cranko 0.0.12 (2020-08-28)

- Start working on the book, and wire it up to the GitHub pages site.

# cranko 0.0.10 (2020-08-28)

- Add a draft Windows Powershell install script for CI.

# cranko 0.0.9 (2020-08-27)

- Rename `create-release` to `create-releases`. Still getting into the mindset
  of vectorizing over projects.
- Have `create-releases` be picky about its execution environment. It should
  only be run on a checkout of `release` triggered by an update to `rc`.

# cranko 0.0.8 (2020-08-27)

- Add the "force X.Y.Z" version-bump scheme

# cranko 0.0.7 (2020-08-27)

- Add `cranko git-util reboot-branch`
- Start working on stubbing out a GitHub Pages site to host instant-install
  commands for use in CI pipelines. If I've done this right, this release should
  demonstrate the basic workflow.

# cranko 0.0.6 (2020-08-26)

- Try to get internal dependencies working. The most very basic tests don't
  crash. The code feels quite messy.

# cranko 0.0.5 (2020-08-23)

- Add `github install-credential-helper` and hidden support command `github
  _credential-helper`; this release will help check whether they actually work!

# cranko 0.0.4 (2020-08-23)

- Fix up the analysis of release histories to work properly when projects are not
  all released in lockstep. (I hope. Not yet tested.)
- Fix up checking for repository dirtiness in the stage/confirm workflow: modified
  changelogs should be ignore.
- Lots of general polish to the stage/confirm UX
- Infrastructure: try to simplify/clarify CI pipeline logic with conditionals on
  template parameters

# cranko 0.0.3 (2020-08-22)

- Split `apply` into two separate steps, subcommands of a new `release-workflow`
  command along with `tag`.

# cranko 0.0.2 (2020-08-22)

- Add `github` subcommand with some useful utilities
- Wire those up in the Cranko CI/CD pipeline
- Add logging infrastructure and start making the CLI UI nicer
- Work on adding a few more consistency checks
- Fix changelog updating scheme

# Version 0.0.1 (2020-08-19)

Attempt to publish 0.0.1!<|MERGE_RESOLUTION|>--- conflicted
+++ resolved
@@ -1,12 +1,9 @@
-<<<<<<< HEAD
-=======
-# rc: micro bump
+# cranko 0.10.1 (2022-01-04)
 
 - Bugfix `.vdproj` rewriting: the rewritten file should contain only the first
   three terms of the project version. The "revision" isn't supported.
 
 
->>>>>>> 940b7a1a
 # cranko 0.10.0 (2022-01-04)
 
 - Cranko will now detect `.vdproj` files (Visual Studio setup/installer projects)
