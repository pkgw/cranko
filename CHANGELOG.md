--- conflicted
+++ resolved
@@ -1,6 +1,15 @@
 # rc: micro bump
 
-<<<<<<< HEAD
+- Start working on the configuration framework, with a per-repository file at
+  `.config/cranko/config.toml`. Only a few demonstration options are available
+  as of yet.
+- Replace the first-draft error handling with what I hope is a better design.
+  Still need to go back and start adding helpful context everywhere. Seems like
+  a helper macro could potentially be useful.
+- Fix some more problems in the CI/CD deployment pipeline.
+
+# cranko 0.0.26 (2020-09-08)
+
 - Fix `cranko stage` when no previous changelog is in the history
 - See if we can parallelize deployment tasks in the CI pipeline.
 
@@ -148,12 +157,4 @@
 
 # Version 0.0.1 (2020-08-19)
 
-Attempt to publish 0.0.1!
-=======
-This project’s release notes are curated from the Git history of its main
-branch. You can find them by looking at [the version of this file on the
-`release` branch][branch] or the [GitHub release history][gh-releases].
-
-[branch]: https://github.com/pkgw/cranko/blob/release/CHANGELOG.md
-[gh-releases]: https://github.com/pkgw/cranko/releases
->>>>>>> e523ae85
+Attempt to publish 0.0.1!