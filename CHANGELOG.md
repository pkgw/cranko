<<<<<<< HEAD
=======
# rc: minor bump

- Cranko will now detect `.vdproj` files (Visual Studio setup/installer projects)
  and try to associate them with C# `.csproj` projects. When that can be done, it
  will update the ProductVersion in the installer to track the associated project.
- When rewriting files on Windows, Cranko will now emit them with CRLF line endings.
  Note that this is done unconditionally, without checking the line endings on
  the original file. Before, line endings were unconditionally LF-only on all
  platforms, generating large Git diffs on Windows in standard use cases.


>>>>>>> a63fcb3e
# cranko 0.9.1 (2021-12-29)

- Fix up the C# support to avoid too-big version numbers in .NET development
  versions, which can only go up to 65534.


# cranko 0.9.0 (2021-12-28)

- Add basic support for Visual Studio C# projects, based on reading and writing
  `AssemblyInfo.cs` files. It's quite simplistic but should meet my particular
  need.
- Fix a crash in `cranko confirm` when internal deps are missing (#24).


# cranko 0.8.0 (2021-09-25)

- Add [`cranko diff`], analogous to `git diff` but diffing against the most recent
  release of a project
- Add [`cranko show toposort`] to print out the list of projects in a repo in a
  topologically-sorted order, with regards to intra-repo dependencies.

[`cranko diff`]: https://pkgw.github.io/cranko/book/latest/commands/dev/diff.html
[`cranko show toposort`]: https://pkgw.github.io/cranko/book/latest/commands/util/show.html#cranko-show-toposort


# cranko 0.6.1 (2021-06-03)

When writing out dependencies for pre-1.0 versions in Cargo.toml files, use a
`>=` expression rather than a caret (`^`). Cargo is actually somewhat looser
than strict semver, which says that before 1.0 nothing is guaranteed to be
compatible with anything, but still says that `0.2` is not compatible with
`^0.1`, which is annoyingly strict for our usage. The greater-than expression is
interpreted more liberally.


# cranko 0.6.0 (2021-06-03)

- Add the `cranko show tctag` command. It's a bit silly, but should be convenient.


# cranko 0.5.0 (2021-04-03)

- Add the `cranko log` command
- Ignore merge commits when analyzing the repo history. These usually don't
  provide any extra value.


# cranko 0.4.3 (2021-01-22)

- No code changes; just adding the new YouTube video to the book index page.


# cranko 0.4.2 (2021-01-15)

- Have `cranko stage` honor `--force` in the intuitive way for projects with no
  detected modifications since last release.


# cranko 0.4.1 (2021-01-12)

Fix `apply-versions` for some bootstrapped projects. Due to an oversight, if you
were making the first release of a project that had a bootstrap version assigned
in repo in which other projects had previously been released, the bootstrap
version would be ignored, resulting in an incorrect version assignment. This has
been remedied.


# cranko 0.4.0 (2021-01-07)

Add the command `cranko npm lerna-workaround`. This will temporarily rewrite the
internal version requirements of your NPM projects to exactly match the current
versions of each project in the repo — which seems to be necessary in order for
Lerna to properly understand a repo's internal dependency structure.

The idea is that you can create your release commit, apply these changes, run
your Lerna-based NPM scripts, and then `git restore` to get back to project
files with proper version requirements. Since the internal version requirements
in `package.json` are the only things that are changing, I think this will be a
good-enough workflow.

I don't understand Lerna very well so it's possible that there's a better
solution, but from what I've seen its scheme doesn't play well with Cranko's so
there's only so much we can do.


# cranko 0.3.6 (2021-01-07)

Fix preservation of unreleased changelogs. If you had a monorepo, an oversight
would mean that during the release workflow, the changelogs of unreleased
projects on the release branch would be reset to whatever was on the main
branch. This would erase their changelog contents since the main branch
changelog can just be a placeholder in the Cranko workflow.

Now, the `release-workflow apply-versions` step will copy over the
release-branch changelogs of unreleased projects, so that they will be preserved
unchanged when `release-workflow commit` updates the release branch. In the
typical case that the release workflow process is automated and commits all
outstanding changes to the working tree, this will transparently fix the issue.

If this mistake caused the release changelog of one of your projects to be
overwritten on the release branch, the `cranko stage` command will fail to
populate the project's changelog history during its next release. To fix the
problem, all you have to do is manually re-add the history before running
`cranko confirm`. You can obtain the most recent changelog with the command `git
show $PROJECT_LAST_RELEASE_TAG:$PROJECT_CHANGELOG_PATH`, e.g. `git show
mymodule@1.2.3:mymodule/CHANGELOG.md`.

# cranko 0.3.5 (2021-01-04)

- Allow projects that aren't being released to have "improper" internal
  dependencies in `cranko confirm` and `cranko release-workflow apply-versions`.
  Here, "improper" means that if the project was published, the version
  requirements for its internal dependencies would be incorrect or
  unsatisfiable. Cranko's release model already allowed this in some cases, but
  now it is more widely tolerated. For instance, if you have a monorepo with a
  project A that depends on B and requires a new release of it, you weren't able
  to release B on its own. Now you can.
- Fix `cranko release-workflow commit` for new, unreleased projects. Previously,
  if you added a new project and made a release of a different project, the new
  project would be logged in the release information of the `release` branch.
  But this would make it appear that the new project had actually been released.
  Now, the creation of the release commit info takes into account whether the
  project has been released, or is being released, or not.
- Run `cargo update` to update dependencies.
- Make the code clippy-compliant and add a `cargo clippy` check to the CI.

# cranko 0.3.4 (2020-11-17)

- Document the Python support introduced in 0.3.0, now that it’s had time to
  settle down a little bit.
- No code changes.

# cranko 0.3.3 (2020-10-18)

- Escape most illegal characters when creating Git tag names. Not all illegal
  tags are detected.

# cranko 0.3.2 (2020-10-17)

- Use `.dev` codes for developer codes in PEP440 versions, not `local_identifier`
- Make sure to add a final newline to rewritten `package.json` files
- Python packages can now express cross-system internal dependencies. This
  feature is needed for [pywwt](https://pywwt.readthedocs.io).
- Internal refactorings in support of the above

# cranko 0.3.1 (2020-10-17)

- Python: fix version rewriting when the version is expressed as a tuple

# cranko 0.3.0 (2020-09-28)

- Add a first cut at Python support. Not yet documented or really well tested,
  but let's put out a release so that we can see how it works in CI/CD.

# cranko 0.2.3 (2020-09-24)

- Add some colorful highlighting for `cranko status`
- Add a Concepts reference section and Azure Pipelines integration
  recommendations to the book.
- Have logging fall back to basic stdio if the color-logger doesn't work

# cranko 0.2.2 (2020-09-23)

- No code changes, but update the documentation for the NPM support.

# cranko 0.2.1 (2020-09-23)

- Add `npm install-token` (still not yet documented).

# cranko 0.2.0 (2020-09-23)

- Add a first cut at NPM support.
- Not yet documented or really well tested, but let's put out a release so that
  we can see how it works in CI/CD.

# cranko 0.1.0 (2020-09-20)

- Add `cranko bootstrap` to help people bootstrap Cranko usage in pre-existing
  repositories. I think it should work? In order to give people sensible
  behavior, we add a `bootstrap.toml` file that lets us record "prehistory"
  versions, and also implement a "manual" mode for specifying version
  requirements of internal dependencies so that we can grandfather in whateve
  folks had before.

# cranko 0.0.27 (2020-09-17)

- Start working on the configuration framework, with a per-repository file at
  `.config/cranko/config.toml`. Only a few demonstration options are available
  as of yet.
- Replace the first-draft error handling with what I hope is a better design.
  Still need to go back and start adding helpful context everywhere. Seems like
  a helper macro could potentially be useful.
- Fix some more problems in the CI/CD deployment pipeline.

# cranko 0.0.26 (2020-09-08)

- Fix `cranko stage` when no previous changelog is in the history
- See if we can parallelize deployment tasks in the CI pipeline.

# cranko 0.0.25 (2020-09-07)

- Add `cranko ci-util env-to-file`
- Make the "unsatisfied internal dependency" error message slightly more
  informative.

# cranko 0.0.24 (2020-09-07)

- Add a `--by-tag` mode to `cranko github upload-artifacts`

# cranko 0.0.23 (2020-09-06)

- Add `github create-custom-release` and `github delete-release`. These
  utilities will help with the Tectonic `continuous` release, which I want to
  maintain. But it's important to note that the intent is that in most cases
  you'll want to create releases with `github create-releases` —
  `create-custom-release` is a more specialized tool. And of course, in most
  cases you shouldn't be deleting releases.

# cranko 0.0.22 (2020-09-06)

- Add `cranko show if-released`
- ci: fix Crates.io publishing, hopefully?

# cranko 0.0.21 (2020-09-06)

- No code changes.
- ci: first publication to Crates.io. Hopefully.

# cranko 0.0.20 (2020-09-04)

- Attempt to fix `cranko cargo package-released-binaries` when using the `cross`
  tool in the presence of subprojects. We need to pass a `--package` argument to
  the tool, rather than starting it in a different directory, due to various
  assumptions that get broken when we do the latter.

# cranko 0.0.19 (2020-09-04)

- Try to provide more error context in `cranko cargo package-released-binaries`.

# cranko 0.0.18 (2020-09-03)

- Get `cargo package-released-binaries` working with `cross` by adding
  `--command-name` and `--reroot` options. Definitely hacky, but whatcha gonna
  do.
- With the above in hand, start providing sample prebuilt binaries for
  `aarch64-unknown-linux-gnu` and `powerpc64le-unknown-linux-gnu` as a proof of
  concept. These have not actually been tested in practice, though.

# cranko 0.0.17 (2020-09-01)

- cargo: take the "v" out of the binary package name template -- fixes the
  one-liner installers
- ci: minor tidying

# cranko 0.0.16 (2020-09-01)

- Add `cranko cargo package-released-binaries`
- Refactor CI infrastructure and use the above new command.
- Yet more tuning of the execution-environment code, unbreaking it on pull
  requests and in other contexts.

# cranko 0.0.15 (2020-09-01)

- Oops! Fix the release process when only a subset of packages are being
  released.
- Add a `cargo foreach-released` subcommand
- Tidy up project-graph querying framework and add more features.

# cranko 0.0.14 (2020-08-31)

- Make `--force` actually work for `cranko stage` and `cranko confirm`
- book: a first pass of edits and tidying
- Tidy up some internals that "shouldn't" affect the release pipeline, but I
  want to push a release through to verify that.

# cranko 0.0.13 (2020-08-29)

- Add a bunch of content to the book. (I should start releasing this as project
  separate from the `cranko` crate, but the infrastructure isn’t quite there yet
  …)
- ci: move Windows/GNU to stable instead of nightly

# cranko 0.0.12 (2020-08-28)

- Start working on the book, and wire it up to the GitHub pages site.

# cranko 0.0.10 (2020-08-28)

- Add a draft Windows Powershell install script for CI.

# cranko 0.0.9 (2020-08-27)

- Rename `create-release` to `create-releases`. Still getting into the mindset
  of vectorizing over projects.
- Have `create-releases` be picky about its execution environment. It should
  only be run on a checkout of `release` triggered by an update to `rc`.

# cranko 0.0.8 (2020-08-27)

- Add the "force X.Y.Z" version-bump scheme

# cranko 0.0.7 (2020-08-27)

- Add `cranko git-util reboot-branch`
- Start working on stubbing out a GitHub Pages site to host instant-install
  commands for use in CI pipelines. If I've done this right, this release should
  demonstrate the basic workflow.

# cranko 0.0.6 (2020-08-26)

- Try to get internal dependencies working. The most very basic tests don't
  crash. The code feels quite messy.

# cranko 0.0.5 (2020-08-23)

- Add `github install-credential-helper` and hidden support command `github
  _credential-helper`; this release will help check whether they actually work!

# cranko 0.0.4 (2020-08-23)

- Fix up the analysis of release histories to work properly when projects are not
  all released in lockstep. (I hope. Not yet tested.)
- Fix up checking for repository dirtiness in the stage/confirm workflow: modified
  changelogs should be ignore.
- Lots of general polish to the stage/confirm UX
- Infrastructure: try to simplify/clarify CI pipeline logic with conditionals on
  template parameters

# cranko 0.0.3 (2020-08-22)

- Split `apply` into two separate steps, subcommands of a new `release-workflow`
  command along with `tag`.

# cranko 0.0.2 (2020-08-22)

- Add `github` subcommand with some useful utilities
- Wire those up in the Cranko CI/CD pipeline
- Add logging infrastructure and start making the CLI UI nicer
- Work on adding a few more consistency checks
- Fix changelog updating scheme

# Version 0.0.1 (2020-08-19)

Attempt to publish 0.0.1!<|MERGE_RESOLUTION|>--- conflicted
+++ resolved
@@ -1,6 +1,4 @@
-<<<<<<< HEAD
-=======
-# rc: minor bump
+# cranko 0.10.0 (2022-01-04)
 
 - Cranko will now detect `.vdproj` files (Visual Studio setup/installer projects)
   and try to associate them with C# `.csproj` projects. When that can be done, it
@@ -11,7 +9,6 @@
   platforms, generating large Git diffs on Windows in standard use cases.
 
 
->>>>>>> a63fcb3e
 # cranko 0.9.1 (2021-12-29)
 
 - Fix up the C# support to avoid too-big version numbers in .NET development
