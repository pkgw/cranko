<<<<<<< HEAD
=======
# rc: minor bump

- Add `cranko bootstrap` to help people bootstrap Cranko usage in pre-existing
  repositories. I think it should work? In order to give people sensible
  behavior, we add a `bootstrap.toml` file that lets us record "prehistory"
  versions, and also implement a "manual" mode for specifying version
  requirements of internal dependencies so that we can grandfather in whateve
  folks had before.

>>>>>>> a296ec6b
# cranko 0.0.27 (2020-09-17)

- Start working on the configuration framework, with a per-repository file at
  `.config/cranko/config.toml`. Only a few demonstration options are available
  as of yet.
- Replace the first-draft error handling with what I hope is a better design.
  Still need to go back and start adding helpful context everywhere. Seems like
  a helper macro could potentially be useful.
- Fix some more problems in the CI/CD deployment pipeline.

# cranko 0.0.26 (2020-09-08)

- Fix `cranko stage` when no previous changelog is in the history
- See if we can parallelize deployment tasks in the CI pipeline.

# cranko 0.0.25 (2020-09-07)

- Add `cranko ci-util env-to-file`
- Make the "unsatisfied internal dependency" error message slightly more
  informative.

# cranko 0.0.24 (2020-09-07)

- Add a `--by-tag` mode to `cranko github upload-artifacts`

# cranko 0.0.23 (2020-09-06)

- Add `github create-custom-release` and `github delete-release`. These
  utilities will help with the Tectonic `continuous` release, which I want to
  maintain. But it's important to note that the intent is that in most cases
  you'll want to create releases with `github create-releases` —
  `create-custom-release` is a more specialized tool. And of course, in most
  cases you shouldn't be deleting releases.

# cranko 0.0.22 (2020-09-06)

- Add `cranko show if-released`
- ci: fix Crates.io publishing, hopefully?

# cranko 0.0.21 (2020-09-06)

- No code changes.
- ci: first publication to Crates.io. Hopefully.

# cranko 0.0.20 (2020-09-04)

- Attempt to fix `cranko cargo package-released-binaries` when using the `cross`
  tool in the presence of subprojects. We need to pass a `--package` argument to
  the tool, rather than starting it in a different directory, due to various
  assumptions that get broken when we do the latter.

# cranko 0.0.19 (2020-09-04)

- Try to provide more error context in `cranko cargo package-released-binaries`.

# cranko 0.0.18 (2020-09-03)

- Get `cargo package-released-binaries` working with `cross` by adding
  `--command-name` and `--reroot` options. Definitely hacky, but whatcha gonna
  do.
- With the above in hand, start providing sample prebuilt binaries for
  `aarch64-unknown-linux-gnu` and `powerpc64le-unknown-linux-gnu` as a proof of
  concept. These have not actually been tested in practice, though.

# cranko 0.0.17 (2020-09-01)

- cargo: take the "v" out of the binary package name template -- fixes the
  one-liner installers
- ci: minor tidying

# cranko 0.0.16 (2020-09-01)

- Add `cranko cargo package-released-binaries`
- Refactor CI infrastructure and use the above new command.
- Yet more tuning of the execution-environment code, unbreaking it on pull
  requests and in other contexts.

# cranko 0.0.15 (2020-09-01)

- Oops! Fix the release process when only a subset of packages are being
  released.
- Add a `cargo foreach-released` subcommand
- Tidy up project-graph querying framework and add more features.

# cranko 0.0.14 (2020-08-31)

- Make `--force` actually work for `cranko stage` and `cranko confirm`
- book: a first pass of edits and tidying
- Tidy up some internals that "shouldn't" affect the release pipeline, but I
  want to push a release through to verify that.

# cranko 0.0.13 (2020-08-29)

- Add a bunch of content to the book. (I should start releasing this as project
  separate from the `cranko` crate, but the infrastructure isn’t quite there yet
  …)
- ci: move Windows/GNU to stable instead of nightly

# cranko 0.0.12 (2020-08-28)

- Start working on the book, and wire it up to the GitHub pages site.

# cranko 0.0.10 (2020-08-28)

- Add a draft Windows Powershell install script for CI.

# cranko 0.0.9 (2020-08-27)

- Rename `create-release` to `create-releases`. Still getting into the mindset
  of vectorizing over projects.
- Have `create-releases` be picky about its execution environment. It should
  only be run on a checkout of `release` triggered by an update to `rc`.

# cranko 0.0.8 (2020-08-27)

- Add the "force X.Y.Z" version-bump scheme

# cranko 0.0.7 (2020-08-27)

- Add `cranko git-util reboot-branch`
- Start working on stubbing out a GitHub Pages site to host instant-install
  commands for use in CI pipelines. If I've done this right, this release should
  demonstrate the basic workflow.

# cranko 0.0.6 (2020-08-26)

- Try to get internal dependencies working. The most very basic tests don't
  crash. The code feels quite messy.

# cranko 0.0.5 (2020-08-23)

- Add `github install-credential-helper` and hidden support command `github
  _credential-helper`; this release will help check whether they actually work!

# cranko 0.0.4 (2020-08-23)

- Fix up the analysis of release histories to work properly when projects are not
  all released in lockstep. (I hope. Not yet tested.)
- Fix up checking for repository dirtiness in the stage/confirm workflow: modified
  changelogs should be ignore.
- Lots of general polish to the stage/confirm UX
- Infrastructure: try to simplify/clarify CI pipeline logic with conditionals on
  template parameters

# cranko 0.0.3 (2020-08-22)

- Split `apply` into two separate steps, subcommands of a new `release-workflow`
  command along with `tag`.

# cranko 0.0.2 (2020-08-22)

- Add `github` subcommand with some useful utilities
- Wire those up in the Cranko CI/CD pipeline
- Add logging infrastructure and start making the CLI UI nicer
- Work on adding a few more consistency checks
- Fix changelog updating scheme

# Version 0.0.1 (2020-08-19)

Attempt to publish 0.0.1!<|MERGE_RESOLUTION|>--- conflicted
+++ resolved
@@ -1,6 +1,4 @@
-<<<<<<< HEAD
-=======
-# rc: minor bump
+# cranko 0.1.0 (2020-09-20)
 
 - Add `cranko bootstrap` to help people bootstrap Cranko usage in pre-existing
   repositories. I think it should work? In order to give people sensible
@@ -9,7 +7,6 @@
   requirements of internal dependencies so that we can grandfather in whateve
   folks had before.
 
->>>>>>> a296ec6b
 # cranko 0.0.27 (2020-09-17)
 
 - Start working on the configuration framework, with a per-repository file at
