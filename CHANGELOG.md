--- conflicted
+++ resolved
@@ -1,11 +1,8 @@
-<<<<<<< HEAD
-=======
-# rc: minor bump
+# cranko 0.3.0 (2020-09-28)
 
 - Add a first cut at Python support. Not yet documented or really well tested,
   but let's put out a release so that we can see how it works in CI/CD.
 
->>>>>>> 4961b8a8
 # cranko 0.2.3 (2020-09-24)
 
 - Add some colorful highlighting for `cranko status`
